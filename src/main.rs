--- conflicted
+++ resolved
@@ -1,20 +1,14 @@
-<<<<<<< HEAD
-use axum::{extract::State, Router};
+use axum::{extract::State, routing::get, Extension, Router};
 use sqlx::PgPool;
 use std::sync::Arc;
 use dotenvy::dotenv;
 use tower_http::trace::TraceLayer;
 use tracing_subscriber::{layer::SubscriberExt, util::SubscriberInitExt};
 use hyper::Server;
-=======
-use axum::{routing::get, Extension, Router};
-use std::{net::SocketAddr, path::Path, sync::Arc};
+use std::{net::SocketAddr, path::Path};
 use ethers::providers::{Http, Provider};
 use ethers::contract::Contract;
-use std::sync::Arc;
 use crate::oracle_service::oracle_service::sync_tvl;
-
->>>>>>> af67a3a4
 
 mod config;
 mod api;
@@ -24,9 +18,7 @@
 
 #[tokio::main]
 async fn main() {
-<<<<<<< HEAD
     dotenv().ok();
-=======
 
     let config = load_config(Some(Path::new("config.toml"))).expect("Failed to load config");
 
@@ -39,10 +31,6 @@
     tokio::spawn(async move {
         sync_tvl(l1_contract, l2_contract, &config).await.expect("TVL sync failed");
     });
-
-
-    let config = load_config(Some(Path::new("config.toml"))).expect("Failed to load config");
->>>>>>> af67a3a4
 
     tracing_subscriber::registry()
         .with(tracing_subscriber::EnvFilter::new(
