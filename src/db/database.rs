--- conflicted
+++ resolved
@@ -25,13 +25,9 @@
     pub stark_pub_key: String,
     pub amount: i64,
     pub commitment_hash: String,
-<<<<<<< HEAD
-    pub status: String, // "PENDING_TREE_INCLUSION", "PENDING_PROOF_GENERATION", "processed", etc.
-=======
     pub l2_hash: Option<String>,
     pub nonce: Option<i64>,
-    pub status: String, // "pending", "processed", etc.
->>>>>>> d266d88e
+    pub status: String, // "PENDING_TREE_INCLUSION", "PENDING_PROOF_GENERATION", "processed", etc.
     pub retry_count: i32,
     pub created_at: Option<DateTime<Utc>>,
     pub updated_at: Option<DateTime<Utc>>,
