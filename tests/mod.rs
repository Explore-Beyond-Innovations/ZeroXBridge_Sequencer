--- conflicted
+++ resolved
@@ -2,12 +2,8 @@
 
 pub mod withdrawal_api;
 
-<<<<<<< HEAD
-pub mod utils;
-
-pub mod l2_event_watcher;
-=======
 pub mod herodotus_api;
 
 pub mod utils;
->>>>>>> 0189909f
+
+pub mod l2_event_watcher;