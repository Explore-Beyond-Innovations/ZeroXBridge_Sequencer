--- conflicted
+++ resolved
@@ -1,5 +1,3 @@
-<<<<<<< HEAD
-=======
 use axum::body::Bytes;
 use axum::{
     body::Body,
@@ -9,7 +7,7 @@
 use tower::ServiceExt; // for `oneshot`
 
 use zeroxbridge_sequencer::api::routes::create_router;
->>>>>>> 2e0e862f
+
 use zeroxbridge_sequencer::utils::BurnData;
 
 #[tokio::test]
